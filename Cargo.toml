--- conflicted
+++ resolved
@@ -12,28 +12,11 @@
 [dependencies]
 rand = "0.4"
 byteorder = "1"
-<<<<<<< HEAD
-ff = {version = "0.4.0", features = ["derive"]}
-
-[dependencies.bellman]
-git = "https://github.com/finalitylabs/bellman"
-branch = "master"
-
-[dependencies.pairing]
-git = "https://github.com/filecoin-project/pairing"
-branch = "master"
-features = ["expose-arith"]
-
-[dependencies.blake2-rfc]
-git = "https://github.com/gtank/blake2-rfc"
-rev = "7a5b5fc99ae483a0043db7547fb79a6fa44b88a9"
-=======
 ff = { version = "0.4.0", features = ["derive"] }
 paired = { version = "0.15", features = ["expose-arith"] }
 bellperson = "0.3"
 blake2b_simd = "0.5"
 blake2s_simd = "0.5"
->>>>>>> 4d7639f0
 
 [dev-dependencies]
 digest = "0.8"
